--- conflicted
+++ resolved
@@ -1,24 +1,4 @@
 apiVersion: kustomize.config.k8s.io/v1beta1
 kind: Kustomization
-<<<<<<< HEAD
-bases:
-  - ../../base
-images:
-  - name: k8s.gcr.io/provider-aws/aws-ebs-csi-driver
-    newTag: v1.5.0
-  - name: k8s.gcr.io/sig-storage/csi-provisioner
-    newTag: v2.1.1
-  - name: k8s.gcr.io/sig-storage/csi-attacher
-    newTag: v3.1.0
-  - name: k8s.gcr.io/sig-storage/livenessprobe
-    newTag: v2.2.0
-  - name: k8s.gcr.io/sig-storage/csi-snapshotter
-    newTag: v3.0.3
-  - name: k8s.gcr.io/sig-storage/csi-resizer
-    newTag: v1.1.0
-  - name: k8s.gcr.io/sig-storage/csi-node-driver-registrar
-    newTag: v2.1.0
-=======
 resources:
-  - ./ecr-public
->>>>>>> cfe563ea
+  - ./ecr-public